= Compound Types

link:./index.html[Table of Contents]

== Structs

`struct`s group and name data of different types.

== Definition

[source,rust]
----
include::./1.rs[]
----


== Construction

////
SPEAKER NOTES:
- there is no partial initialization
////

[source,rust]
----
include::./2.rs[]
----

== Side note

It's common to hide construction behind a call to `Point::new()` instead of using a raw struct literal.

== Field Access

////
SPEAKER NOTES:
- note: no `->` operator for structs behind pointers, always `.`
////

[source,rust]
----
include::./3.rs[]
----

== Tuples

[source,rust]
----
include::./4.rs[]
----

== Tuple Structs

[source,rust]
----
include::./5.rs[]
----

== Enums

<<<<<<< HEAD
////
SPEAKER NOTES
- stress that enums are an "either or" type: you can only have one variant at a time (you're not accumulating data as with structs)
- stress that you can only have the variants, not the enum itself (i.e. `Movement::Left`. but not `Movement`)
////
=======
`enum`s represent different variation of the same subject.

== Definition and Construction
>>>>>>> fe3230b6

[source,rust]
----
include::./6.rs[]
----

The different choices of Enums are called "variants."

== Enums with Values

[source,rust]
----
include::./7.rs[]
----

== Enums with Structured Variants

////
SPEAKER NOTES
- each enum variant will be its *worst-case* size! (e.g. the size of its biggest member)

*possible interactive detour:*
- Q: what's the size of `Actions` on bytes?
    - correct A: 12, because we have a tagged union:

    ```pseudo-c
    struct {
        tag: u32 // discriminant is always u32 => 4 bytes
        data: union {
            stick_around: (), // 0 bytes
            move_to: tsruct{ x: i21, y: i32} // 4 bytes
        }
    }
    ```
////

[source,rust]
----
include::./8.rs[]
----

== `null`

Does not exist.

== `()`

////
SPEAKER NOTES
- we often use this similarly to how you'd use `void` in C
////

The empty tuple `()` represents the absence of data.

[source,rust]
----
include::./9.rs[]
----<|MERGE_RESOLUTION|>--- conflicted
+++ resolved
@@ -58,17 +58,15 @@
 
 == Enums
 
-<<<<<<< HEAD
+`enum`s represent different variation of the same subject.
+
 ////
 SPEAKER NOTES
 - stress that enums are an "either or" type: you can only have one variant at a time (you're not accumulating data as with structs)
 - stress that you can only have the variants, not the enum itself (i.e. `Movement::Left`. but not `Movement`)
 ////
-=======
-`enum`s represent different variation of the same subject.
 
 == Definition and Construction
->>>>>>> fe3230b6
 
 [source,rust]
 ----
